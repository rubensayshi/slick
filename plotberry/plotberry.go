package plotberry

import (
	"encoding/json"
	"fmt"
	"github.com/plotly/plotbot"
	"io/ioutil"
	"log"
	"math"
	"net/http"
	"time"
)

type PlotBerry struct {
	bot        *plotbot.Bot
	totalUsers int
	pingTime   time.Duration
	celebrated bool
}

type TotalUsers struct {
	Plotberries int `json:"plotberries"`
}

func init() {
	plotbot.RegisterPlugin(&PlotBerry{})
}

func (plotberry *PlotBerry) InitChatPlugin(bot *plotbot.Bot) {

	plotberry.bot = bot
	plotberry.celebrated = true
	plotberry.pingTime = 10 * time.Second
	plotberry.totalUsers = 100001

	statchan := make(chan TotalUsers, 100)

	go plotberry.launchWatcher(statchan)
	go plotberry.launchCounter(statchan)

	bot.ListenFor(&plotbot.Conversation{
		HandlerFunc: plotberry.ChatHandler,
	})
}

func (plotberry *PlotBerry) ChatHandler(conv *plotbot.Conversation, msg *plotbot.Message) {
	if msg.MentionsMe && msg.Contains("how many user") {
		conv.Reply(msg, fmt.Sprintf("We got %d users!", plotberry.totalUsers))
	}
	return
}

<<<<<<< HEAD

func getplotberry () (*TotalUsers, error) {

	var data TotalUsers

	resp, err := http.Get("https://plot.ly/v0/plotberries")
	defer resp.Body.Close()

=======
func getplotberry () (*TotalUsers, error) {

	var data TotalUsers

	resp, err := http.Get("https://plot.ly/v0/plotberries")
	defer resp.Body.Close()

	if err != nil {
		return nil, err
	}

	body, err := ioutil.ReadAll(resp.Body)
>>>>>>> 582a699b
	if err != nil {
		return nil, err
	}

<<<<<<< HEAD
	body, err := ioutil.ReadAll(resp.Body)
	if err != nil {
		return nil, err
	}

=======
>>>>>>> 582a699b
	err = json.Unmarshal(body, &data)
	if err != nil {
		return nil, err
	}

	return &data, nil
}

func (plotberry *PlotBerry) launchWatcher(statchan chan TotalUsers) {

	for {
		time.Sleep(plotberry.pingTime)

		data, err := getplotberry()

		if err != nil {
			log.Print(err)
			continue
		}

		if data.Plotberries != plotberry.totalUsers {
			statchan <- *data
		}

		plotberry.totalUsers = data.Plotberries
	}
}

func (plotberry *PlotBerry) launchCounter(statchan chan TotalUsers) {

	finalcountdown := 100000

	for data := range statchan {

		totalUsers := data.Plotberries

		mod := math.Mod(float64(totalUsers), 50) == 0
		rem := finalcountdown - totalUsers

		if plotberry.celebrated {
			continue
		}

		if mod || (rem <= 10) {
			var msg string

			if rem == 10 {
				msg = fmt.Sprintf("@all %d users till the finalcountdown!", rem)
			} else if rem == 9 {
				msg = fmt.Sprintf("%d users!", rem)
			} else if rem == 8 {
				msg = fmt.Sprintf("and %d", rem)
			} else if rem == 7 {
				msg = fmt.Sprintf("we're at %d users. %d users till Mimosa time!\n", totalUsers, rem)
			} else if rem == 6 {
				msg = fmt.Sprintf("%d...", rem)
			} else if rem == 5 {
				msg = fmt.Sprintf("@all %d users\n I'm a freaky proud robot!", rem)
			} else if rem == 4 {
				msg = fmt.Sprintf("%d users till finalcountdown!", rem)
			} else if rem == 3 {
				msg = fmt.Sprintf("%d... \n", rem)
			} else if rem == 2 {
				msg = fmt.Sprintf("%d more! humpa humpa\n", rem)
			} else if rem == 1 {
				plotberry.bot.SendToRoom(plotberry.bot.Config.TeamRoom, fmt.Sprintf("%d users until 100000.\nYOU'RE ALL MAGIC!", rem))
				msg = "https://31.media.tumblr.com/3b74abfa367a3ed9a2cd753cd9018baa/tumblr_miul04oqog1qkp8xio1_400.gif"
			} else if rem <= 0 {
				msg = fmt.Sprintf("@all FINALCOUNTDOWN!!!\n We're at %d user signups!!!!! My human compatriots, taking an idea to a product with 100,000 users is an achievement few will experience in their life times. Reflect, humans, on your hard work and celebrate this success. You deserve it, and remember, Plot On!", totalUsers)
				plotberry.celebrated = true
			} else {
				msg = fmt.Sprintf("We are at %d total user signups!", totalUsers)
			}

			plotberry.bot.SendToRoom(plotberry.bot.Config.TeamRoom, msg)
		}
	}

}<|MERGE_RESOLUTION|>--- conflicted
+++ resolved
@@ -50,16 +50,6 @@
 	return
 }
 
-<<<<<<< HEAD
-
-func getplotberry () (*TotalUsers, error) {
-
-	var data TotalUsers
-
-	resp, err := http.Get("https://plot.ly/v0/plotberries")
-	defer resp.Body.Close()
-
-=======
 func getplotberry () (*TotalUsers, error) {
 
 	var data TotalUsers
@@ -72,19 +62,10 @@
 	}
 
 	body, err := ioutil.ReadAll(resp.Body)
->>>>>>> 582a699b
 	if err != nil {
 		return nil, err
 	}
 
-<<<<<<< HEAD
-	body, err := ioutil.ReadAll(resp.Body)
-	if err != nil {
-		return nil, err
-	}
-
-=======
->>>>>>> 582a699b
 	err = json.Unmarshal(body, &data)
 	if err != nil {
 		return nil, err
