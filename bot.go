package slick

import (
	"encoding/json"
	"fmt"
	"io/ioutil"
	"log"
	"reflect"
	"strconv"
	"strings"
	"time"

	"github.com/jmcvetta/napping"
	"github.com/plotly/hipchat"
<<<<<<< HEAD
	"github.com/abourget/slick/hipchatv2"
=======
	"github.com/plotly/plotbot/hipchatv2"
	"github.com/syndtr/goleveldb/leveldb"
>>>>>>> f001d397
)

const (
	ConfDomain = "conf.hipchat.com"
)

type Bot struct {
	configFile        string
	Config            HipchatConfig
	client            *hipchat.Client
	conversations     []*Conversation
	addConversationCh chan *Conversation
	delConversationCh chan *Conversation
<<<<<<< HEAD

	// replySink sends messages to Hipchat rooms or users
	disconnected chan bool
	replySink    chan *BotReply
	Users        []User
	Rooms        []Room

	redisConfig RedisConfig
	// RedisPool holds a connection to Redis.  NOTE: Prefix all your keys with "slick:" please.
	RedisPool *redis.Pool

	// Features from the heart
	WebServer WebServer
	Rewarder  Rewarder
	Mood      Mood
=======
	disconnected      chan bool
	replySink         chan *BotReply
	Users             []User
	Rooms             []Room
	LevelConfig       LevelConfig
	DB                *leveldb.DB
	WebServer         WebServer
	Rewarder          Rewarder
	Mood              Mood
>>>>>>> f001d397
}

func New(configFile string) *Bot {
	bot := &Bot{
		configFile:        configFile,
		replySink:         make(chan *BotReply, 10),
		addConversationCh: make(chan *Conversation, 100),
		delConversationCh: make(chan *Conversation, 100),
	}

	return bot
}

func (bot *Bot) Run() {
	bot.loadBaseConfig()

	db, err := leveldb.OpenFile(bot.LevelConfig.Path, nil)
	if err != nil {
		log.Fatal("Could not initialize Leveldb key/value store")
	}
	defer func() {
		log.Fatal("Database is closing")
		db.Close()
	}()
	bot.DB = db

	// Init all plugins
	enabledPlugins := make([]string, 0)
	for _, plugin := range registeredPlugins {
		pluginType := reflect.TypeOf(plugin)
		if pluginType.Kind() == reflect.Ptr {
			pluginType = pluginType.Elem()
		}
		typeList := make([]string, 0)
		if _, ok := plugin.(Rewarder); ok {
			typeList = append(typeList, "Rewarder")
		}
		if _, ok := plugin.(ChatPlugin); ok {
			typeList = append(typeList, "ChatPlugin")
		}
		if _, ok := plugin.(WebServer); ok {
			typeList = append(typeList, "WebServer")
		}
		if _, ok := plugin.(WebPlugin); ok {
			typeList = append(typeList, "WebPlugin")
		}

		log.Printf("Plugin %s implements %s", pluginType.String(),
			strings.Join(typeList, ", "))
		enabledPlugins = append(enabledPlugins, strings.Replace(pluginType.String(), ".", "_", -1))
	}

	InitRewarder(bot)
	InitChatPlugins(bot)
	InitWebServer(bot, enabledPlugins)
	InitWebPlugins(bot)

	if bot.WebServer != nil {
		go bot.WebServer.ServeWebRequests()
	}

	for {
		log.Println("Connecting client...")
		err := bot.connectClient()
		if err != nil {
			log.Println("Error in connectClient(): ", err)
			time.Sleep(3 * time.Second)
			continue
		}

		bot.setupHandlers()

		select {
		case <-bot.disconnected:
			log.Println("Disconnected...")
			time.Sleep(1 * time.Second)
			continue
		}
	}
}

func (bot *Bot) ListenFor(conv *Conversation) error {
	conv.Bot = bot

	err := conv.checkParams()
	if err != nil {
		log.Println("Bot.ListenFor(): Invalid Conversation: ", err)
		return err
	}

	conv.setupChannels()

	if conv.isManaged() {
		go conv.launchManager()
	}

	bot.addConversationCh <- conv

	return nil
}

func (bot *Bot) Reply(msg *Message, reply string) {
	log.Println("Replying:", reply)
	bot.replySink <- msg.Reply(reply)
}

// ReplyMention replies with a @mention named prefixed, when replying in public. When replying in private, nothing is added.
func (bot *Bot) ReplyMention(msg *Message, reply string) {
	if msg.IsPrivate() {
		bot.Reply(msg, reply)
	} else {
		prefix := ""
		if msg.FromUser != nil {
			prefix = fmt.Sprintf("@%s ", msg.FromUser.MentionName)
		}
		bot.Reply(msg, fmt.Sprintf("%s%s", prefix, reply))
	}
}

func (bot *Bot) ReplyPrivately(msg *Message, reply string) {
	log.Println("Replying privately:", reply)
	bot.replySink <- msg.ReplyPrivately(reply)
}

func (bot *Bot) Notify(room, color, format, msg string, notify bool) (*napping.Request, error) {
	log.Println("Notifying room ", room, ": ", msg)
	return hipchatv2.SendNotification(bot.Config.HipchatApiToken, bot.GetRoomId(room), color, format, msg, notify)
}

func (bot *Bot) SendToRoom(room string, message string) {
	log.Println("Sending to room ", room, ": ", message)

	room = CanonicalRoom(room)

	reply := &BotReply{
		To:      room,
		Message: message,
	}
	bot.replySink <- reply
	return
}

// GetRoomdId returns the numeric room ID as string for a given XMPP room JID
func (bot *Bot) GetRoomId(room string) string {
	roomName := CanonicalRoom(room)
	for _, room := range bot.Rooms {
		if roomName == room.JID {
			return fmt.Sprintf("%v", room.ID)
		}
	}
	return room
}

func (bot *Bot) connectClient() (err error) {
	resource := bot.Config.Resource
	if resource == "" {
		resource = "bot"
	}

	bot.client, err = hipchat.NewClient(
		bot.Config.Username, bot.Config.Password, resource)
	if err != nil {
		return
	}

	for _, room := range bot.Config.Rooms {
		bot.client.Join(CanonicalRoom(room), bot.Config.Nickname)
	}

	return
}

func (bot *Bot) setupHandlers() {
	bot.client.Status("chat")
	bot.disconnected = make(chan bool)
	go bot.client.KeepAlive()
	go bot.replyHandler()
	go bot.messageHandler()
	go bot.usersPolling()
	go bot.roomsPolling()
	log.Println("Bot ready")
}

func (bot *Bot) loadBaseConfig() {
	if err := checkPermission(bot.configFile); err != nil {
		log.Fatal("ERROR Checking Permissions: ", err)
	}

	var config1 struct {
		Hipchat HipchatConfig
	}
	err := bot.LoadConfig(&config1)
	if err != nil {
		log.Fatalln("Error loading Hipchat config section: ", err)
	} else {
		bot.Config = config1.Hipchat
	}

	var config2 struct {
		Leveldb LevelConfig
	}
	err = bot.LoadConfig(&config2)
	if err != nil {
		log.Fatalln("Error loading LevelDB config section: ", err)
	} else {
		bot.LevelConfig = config2.Leveldb
	}
}

func (bot *Bot) LoadConfig(config interface{}) (err error) {
	content, err := ioutil.ReadFile(bot.configFile)
	if err != nil {
		log.Fatalln("LoadConfig(): Error reading config:", err)
		return
	}
	err = json.Unmarshal(content, &config)

	if err != nil {
		log.Println("LoadConfig(): Error unmarshaling JSON", err)
	}
	return
}

func (bot *Bot) replyHandler() {
	for {
		select {
		case <-bot.disconnected:
			return
		case reply := <-bot.replySink:
			if reply != nil {
				//log.Println("REPLYING", reply.To, reply.Message)
				bot.client.Say(reply.To, bot.Config.Nickname, reply.Message)
				time.Sleep(50 * time.Millisecond)
			}
		}
	}
}

func (bot *Bot) removeConversation(conv *Conversation) {
	for i, element := range bot.conversations {
		if element == conv {
			// following: https://code.google.com/p/go-wiki/wiki/SliceTricks
			copy(bot.conversations[i:], bot.conversations[i+1:])
			bot.conversations[len(bot.conversations)-1] = nil
			bot.conversations = bot.conversations[:len(bot.conversations)-1]
			return
		}
	}

	return
}

func (bot *Bot) messageHandler() {
	msgs := bot.client.Messages()
	for {
		select {
		case <-bot.disconnected:
			return

		case conv := <-bot.addConversationCh:
			bot.conversations = append(bot.conversations, conv)

		case conv := <-bot.delConversationCh:
			bot.removeConversation(conv)

		case rawMsg := <-msgs:
			fromUser := bot.GetUser(rawMsg.From)

			if fromUser == nil {
				log.Printf("Message from unknown user, skipping: %#v\n", rawMsg)
				continue
			}

			msg := &Message{Message: rawMsg}
			msg.FromUser = fromUser
			msg.FromRoom = bot.GetRoom(rawMsg.From)
			msg.applyMentionsMe(bot)
			msg.applyFromMe(bot)

			log.Printf("Incoming message: %s\n", msg)

			for _, conv := range bot.conversations {
				filterFunc := defaultFilterFunc
				if conv.FilterFunc != nil {
					filterFunc = conv.FilterFunc
				}

				if filterFunc(conv, msg) {
					conv.HandlerFunc(conv, msg)
				}
			}
		}

		// Always flush conversations deletions between messages, so a
		// Close()'d Conversation never processes another message.
		select {
		case conv := <-bot.delConversationCh:
			bot.removeConversation(conv)
		default:
		}
	}
}

// Disconnect, you can call many times, checks closed channel first.
func (bot *Bot) Disconnect() {
	select {
	case _, ok := <-bot.disconnected:
		if ok {
			close(bot.disconnected)
		}
	default:
	}
}

func (bot *Bot) usersPolling() {
	timeout := time.After(0)
	for {
		select {
		case <-bot.disconnected:
			return
		case <-timeout:
			hcUsers, err := hipchatv2.GetUsers(bot.Config.HipchatApiToken)

			if err != nil {
				log.Printf("GetUsers error: %s", err)
				timeout = time.After(5 * time.Second)
				continue
			}

			users := []User{}
			for _, user := range hcUsers {
				users = append(users, UserFromHipchatv2(user))
			}
			bot.Users = users
		}
		timeout = time.After(3 * time.Minute)
	}
}

func (bot *Bot) roomsPolling() {
	timeout := time.After(0)
	for {
		select {
		case <-bot.disconnected:
			return
		case <-timeout:
			hcRooms, err := hipchatv2.GetRooms(bot.Config.HipchatApiToken)

			if err != nil {
				log.Printf("GetRooms error: %s", err)
				timeout = time.After(5 * time.Second)
				continue
			}

			rooms := []Room{}
			for _, room := range hcRooms {
				rooms = append(rooms, RoomFromHipchatv2(room))
			}

			bot.Rooms = rooms
		}
		timeout = time.After(3 * time.Minute)
	}
}

// GetUser returns a User by JID, ID, Name or Email
func (bot *Bot) GetUser(find string) *User {
	if strings.Contains(find, "/") {
		parts := strings.Split(find, "/")
		jid := parts[0]
		resource := parts[1]
		if strings.Contains(jid, "@chat.hipchat.com") {
			find = jid
		} else {
			find = resource
		}
	}
	for _, user := range bot.Users {
		//log.Printf("Hmmmm, %#v\n", user)
		if user.Email == find || user.JID == find || strconv.FormatInt(user.ID, 10) == find || user.Name == find {
			return &user
		}
	}
	return nil
}

// GetUser returns a User by JID, ID or Name
func (bot *Bot) GetRoom(q string) *Room {
	if strings.Contains(q, "@chat.hipchat.com") {
		return nil
	}
	if strings.Contains(q, "/") {
		q = strings.Split(q, "/")[0]
		// assert: strings.Contains(jid, "@conf.hipchat.com")
	}
	for _, room := range bot.Rooms {
		//log.Printf("Hmmmm, %#v\n", room)
		if room.JID == q || strconv.FormatInt(room.ID, 10) == q || room.Name == q {
			return &room
		}
	}
	return nil
}<|MERGE_RESOLUTION|>--- conflicted
+++ resolved
@@ -12,12 +12,8 @@
 
 	"github.com/jmcvetta/napping"
 	"github.com/plotly/hipchat"
-<<<<<<< HEAD
 	"github.com/abourget/slick/hipchatv2"
-=======
-	"github.com/plotly/plotbot/hipchatv2"
 	"github.com/syndtr/goleveldb/leveldb"
->>>>>>> f001d397
 )
 
 const (
@@ -31,23 +27,6 @@
 	conversations     []*Conversation
 	addConversationCh chan *Conversation
 	delConversationCh chan *Conversation
-<<<<<<< HEAD
-
-	// replySink sends messages to Hipchat rooms or users
-	disconnected chan bool
-	replySink    chan *BotReply
-	Users        []User
-	Rooms        []Room
-
-	redisConfig RedisConfig
-	// RedisPool holds a connection to Redis.  NOTE: Prefix all your keys with "slick:" please.
-	RedisPool *redis.Pool
-
-	// Features from the heart
-	WebServer WebServer
-	Rewarder  Rewarder
-	Mood      Mood
-=======
 	disconnected      chan bool
 	replySink         chan *BotReply
 	Users             []User
@@ -57,7 +36,6 @@
 	WebServer         WebServer
 	Rewarder          Rewarder
 	Mood              Mood
->>>>>>> f001d397
 }
 
 func New(configFile string) *Bot {
