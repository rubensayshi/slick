
<<<<<<< HEAD

Hello world

{{ boo }}

again :)

SWEEEEEEEEEEEEEEET!

<p>
  <button ng-click="send_notif()">Send a notif!</button>
  <button ng-click="get_users()">Get Users</button>
</p>

<p>
  <strong>Users:</strong>
</p>

<ul>
  <li ng-repeat="user in users">{{ user | json }}</li>
</ul>
=======
<button ng-click="send_notif()">NOTIFY!</button>
>>>>>>> 4a4f4b4e
<|MERGE_RESOLUTION|>--- conflicted
+++ resolved
@@ -1,16 +1,7 @@
-
-<<<<<<< HEAD
-
-Hello world
-
-{{ boo }}
-
-again :)
-
-SWEEEEEEEEEEEEEEET!
 
 <p>
-  <button ng-click="send_notif()">Send a notif!</button>
+  <button ng-click="send_notif()">NOTIFY!</button>
+
   <button ng-click="get_users()">Get Users</button>
 </p>
 
@@ -20,7 +11,4 @@
 
 <ul>
   <li ng-repeat="user in users">{{ user | json }}</li>
-</ul>
-=======
-<button ng-click="send_notif()">NOTIFY!</button>
->>>>>>> 4a4f4b4e
+</ul>