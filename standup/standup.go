--- conflicted
+++ resolved
@@ -5,13 +5,9 @@
 	"log"
 	"time"
 
-<<<<<<< HEAD
 	"github.com/abourget/slick"
-=======
-	"github.com/plotly/plotbot"
 	"github.com/plotly/plotbot/util"
 	levelutil "github.com/syndtr/goleveldb/leveldb/util"
->>>>>>> f001d397
 )
 
 type Standup struct {
@@ -23,19 +19,10 @@
 const WEEKAGO = -6 // [0,-6] == 7 days
 
 func init() {
-<<<<<<< HEAD
-	gob.Register(&UserData{})
 	slick.RegisterPlugin(&Standup{})
 }
 
 func (standup *Standup) InitChatPlugin(bot *slick.Bot) {
-	dataMap := make(DataMap)
-=======
-	plotbot.RegisterPlugin(&Standup{})
-}
-
-func (standup *Standup) InitChatPlugin(bot *plotbot.Bot) {
->>>>>>> f001d397
 	standup.bot = bot
 	standup.sectionUpdates = make(chan sectionUpdate, 15)
 
