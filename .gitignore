# Compiled Object files, Static and Dynamic libs (Shared Objects)
*.o
*.a
*.so

# Folders
_obj
_test

# Architecture specific extensions/prefixes
*.[568vq]
[568vq].out

*.cgo1.go
*.cgo2.c
_cgo_defun.c
_cgo_gotypes.go
_cgo_export.*

_testmain.go

*.exe
*.test
*.prof

*~
*.sw*

# Our bots!
/plotbot/plotbot
<<<<<<< HEAD
/example-bot/example-bot
/slick/slick


=======
/plotbot/levdb/*
>>>>>>> f001d397
*.orig
*.test
\#*\#

node_modules

web/dist/static
web/static
.sass-cache<|MERGE_RESOLUTION|>--- conflicted
+++ resolved
@@ -28,14 +28,10 @@
 
 # Our bots!
 /plotbot/plotbot
-<<<<<<< HEAD
+/plotbot/levdb/*
 /example-bot/example-bot
 /slick/slick
 
-
-=======
-/plotbot/levdb/*
->>>>>>> f001d397
 *.orig
 *.test
 \#*\#
